import urllib.parse
from typing import Optional

<<<<<<< HEAD
from .odoo_rpc import OdooClient, OdooModel  # noqa
=======
from .odoo_rpc import OdooClientBase, OdooModel, OdooServerError  # noqa
>>>>>>> 95bafe44

__doc__ = """
Simple Odoo RPC library.
"""


class OdooConnectionError(OdooServerError):
    """Connection error"""

    pass


def connect(
<<<<<<< HEAD
    url: str,
    database: Optional[str] = None,
    username: Optional[str] = None,
    password: Optional[str] = None,
    infer_parameters: bool = True,
) -> OdooClient:
=======
    url,
    database=None,
    username=None,
    password=None,
    rpctype='jsonrpc',
    infer_parameters=True,
    check_connection=True,
):
>>>>>>> 95bafe44
    """Connect to an odoo database.

    When infer_paramters is set, the url is parsed to get additional information.
    - When missing, the scheme is https (or http on localhost)
    - When missing we try the following heuristics: the database is read from the path,
      in a multipart host name, the first part is used, otherwise just "odoo"
    - The username and password are read if present in the url
    - When missing, the password is copied from the user

    Some examples for infered parameters:
    - https://user:pwd@hostname/database
    - mytest.odoo.com -> https://mytest.odoo.com/mytest
    - localhost -> http://localhost/odoo
    - https://admin@myserver:8069 would connect with password "admin" to "odoo" database

    :param url: The URL to the server, it may encode other information when infer_parameters is set
    :param database: The database name
    :param username: The username (when set, we try to authenticate the user during the connection)
    :param password: The password
    :param infer_paramters: Whether to infer parameters (default: True)
    :param check_connection: Raise an error if the connection fails (default: True)
    :return: Connection object to the Odoo instance
    """
    urlx = urllib.parse.urlparse(url)
    if infer_parameters:
        if not urlx.scheme and not urlx.netloc and urlx.path:
            # we just have a server name in the path (reparse with slashes)
            urlx = urllib.parse.urlparse('//' + urlx.path.lstrip('/'))
        if not urlx.hostname:
            raise ValueError(f"No hostname in url {url}")
        if not database and len(urlx.path) > 1:
            # extract the database from the path if it's there
            path = urlx.path.lstrip('/')
            if '/' not in path:
                database = path
                urlx = urlx._replace(path='/')
        if not database:
            # try to extract the database from the hostname
            hostname = urlx.hostname or ''
            dot = hostname.find('.')
            if dot > 0:
                database = hostname[:dot]
        if not database:
            # by default set to odoo
            database = 'odoo'
        if not username and urlx.username:
            # read username and password from the url
            username = urlx.username
            password = urlx.password
        if not password and username:
            # copy username to password when not set
            password = username
        # make sure the url does not contain credentials anymore
        at_loc = urlx.netloc.find('@')
        if at_loc > 0:
            urlx = urlx._replace(netloc=urlx.netloc[at_loc + 1 :])
    if not urlx.scheme:
        # add a scheme
<<<<<<< HEAD
        urlx = urlx._replace(scheme="http" if urlx.hostname == "localhost" else "https")
    if not database:
        raise ValueError('Missing database for Odoo connection')

    # Create the connection
    return OdooClient(url=urlx.geturl(), database=database, username=username, password=password)
=======
        url = url._replace(scheme="http" if url.host == "localhost" else "https")
    args = {
        'url': url.geturl(),
        'database': database,
        'username': username,
        'password': password,
    }
    try:
        conn = _create_connection(args, rpctype)
        if check_connection and not conn.is_connected():
            conn.version()
        return conn
    except (NotImplementedError, OdooConnectionError):
        raise
    except (ConnectionError, IOError, OdooServerError) as e:
        raise OdooConnectionError(e)


def _create_connection(args, rpctype):
    if rpctype == 'jsonrpc':
        from . import odoo_rpc_json

        return odoo_rpc_json.OdooClientJSON(**args)
    if rpctype == 'xmlrpc':
        from . import odoo_rpc_xml

        return odoo_rpc_xml.OdooClientXML(**args)
    raise NotImplementedError(f"rpctype '{rpctype}' not implemented")
>>>>>>> 95bafe44
<|MERGE_RESOLUTION|>--- conflicted
+++ resolved
@@ -1,11 +1,7 @@
 import urllib.parse
 from typing import Optional
 
-<<<<<<< HEAD
-from .odoo_rpc import OdooClient, OdooModel  # noqa
-=======
-from .odoo_rpc import OdooClientBase, OdooModel, OdooServerError  # noqa
->>>>>>> 95bafe44
+from .odoo_rpc import OdooClient, OdooModel, OdooServerError  # noqa
 
 __doc__ = """
 Simple Odoo RPC library.
@@ -19,23 +15,13 @@
 
 
 def connect(
-<<<<<<< HEAD
     url: str,
     database: Optional[str] = None,
     username: Optional[str] = None,
     password: Optional[str] = None,
     infer_parameters: bool = True,
+    check_connection: bool = True,
 ) -> OdooClient:
-=======
-    url,
-    database=None,
-    username=None,
-    password=None,
-    rpctype='jsonrpc',
-    infer_parameters=True,
-    check_connection=True,
-):
->>>>>>> 95bafe44
     """Connect to an odoo database.
 
     When infer_paramters is set, the url is parsed to get additional information.
@@ -94,40 +80,19 @@
             urlx = urlx._replace(netloc=urlx.netloc[at_loc + 1 :])
     if not urlx.scheme:
         # add a scheme
-<<<<<<< HEAD
         urlx = urlx._replace(scheme="http" if urlx.hostname == "localhost" else "https")
     if not database:
         raise ValueError('Missing database for Odoo connection')
 
     # Create the connection
-    return OdooClient(url=urlx.geturl(), database=database, username=username, password=password)
-=======
-        url = url._replace(scheme="http" if url.host == "localhost" else "https")
-    args = {
-        'url': url.geturl(),
-        'database': database,
-        'username': username,
-        'password': password,
-    }
     try:
-        conn = _create_connection(args, rpctype)
-        if check_connection and not conn.is_connected():
-            conn.version()
-        return conn
+        client = OdooClient(
+            url=urlx.geturl(), database=database, username=username, password=password
+        )
+        if check_connection and not client.is_connected():
+            client.version()
+        return client
     except (NotImplementedError, OdooConnectionError):
         raise
     except (ConnectionError, IOError, OdooServerError) as e:
-        raise OdooConnectionError(e)
-
-
-def _create_connection(args, rpctype):
-    if rpctype == 'jsonrpc':
-        from . import odoo_rpc_json
-
-        return odoo_rpc_json.OdooClientJSON(**args)
-    if rpctype == 'xmlrpc':
-        from . import odoo_rpc_xml
-
-        return odoo_rpc_xml.OdooClientXML(**args)
-    raise NotImplementedError(f"rpctype '{rpctype}' not implemented")
->>>>>>> 95bafe44
+        raise OdooConnectionError(e)